--- conflicted
+++ resolved
@@ -19,10 +19,7 @@
   "pyzmq",
   "openrpc",
   "jsonrpc2-pyclient",
-<<<<<<< HEAD
-=======
   "uuid7",
->>>>>>> 1734a921
 ]
 
 [project.optional-dependencies]
